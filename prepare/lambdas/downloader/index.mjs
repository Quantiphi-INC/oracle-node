--- conflicted
+++ resolved
@@ -1,1043 +1,208 @@
 import {
   GetObjectCommand,
+  PutObjectCommand,
   S3Client,
-  PutObjectCommand,
 } from "@aws-sdk/client-s3";
-import {
-  DynamoDBClient,
-  QueryCommand,
-  UpdateItemCommand,
-} from "@aws-sdk/client-dynamodb";
 import { promises as fs } from "fs";
 import path from "path";
-import { prepare } from "@elephant-xyz/cli/lib";
-import { networkInterfaces } from "os";
+import os from "os";
 import AdmZip from "adm-zip";
-
-const RE_S3PATH = /^s3:\/\/([^/]+)\/(.*)$/i;
+import { transform, validate } from "@elephant-xyz/cli/lib";
+import { parse } from "csv-parse/sync";
 
 /**
- * @typedef {Object} IPInfo
- * @property {string[]} localIPs
- * @property {string | null} publicIP
- * @property {string} awsRegion
- * @property {string} lambdaFunction
+ * @typedef {Object} PreOutput
+ * @property {string} input_s3_uri - S3 URI of input created for prepare step
+ * @property {string} output_prefix - S3 URI prefix where prepare should write
  */
 
+const s3 = new S3Client({});
+
 /**
- * @typedef {Object} FlagConfig
- * @property {string} envVar
- * @property {"useBrowser" | "noFast" | "noContinue" | "ignoreCaptcha"} optionKey
- * @property {string} description
+ * Convert CSV file to JSON array
+ * @param {string} csvPath - Path to CSV file
+ * @returns {Promise<Object[]>} - Array of objects representing CSV rows
  */
-
-/** @typedef {Error & { originalError?: Error, type?: string, context?: Object, execution?: Object, validationErrors?: Object }} EnhancedError */
+async function csvToJson(csvPath) {
+  try {
+    const csvContent = await fs.readFile(csvPath, "utf8");
+    const records = parse(csvContent, {
+      columns: true,
+      skip_empty_lines: true,
+      trim: true,
+    });
+    return records;
+  } catch (error) {
+    return [];
+  }
+}
 
 /**
- * @typedef {Object} ProxyInfo
- * @property {string} proxyId - Unique identifier for the proxy
- * @property {string} proxyUrl - Proxy URL in format username:password@ip:port
- * @property {number} lastUsedTime - Unix timestamp of last usage
- * @property {boolean} failed - Whether the last usage failed
- * @property {boolean} locked - Whether the proxy is currently locked by a lambda
- * @property {number} lockedAt - Unix timestamp when the proxy was locked
- */
-
-/**
- * Cleans up stale proxy locks that have been held for more than the timeout period
- * @param {DynamoDBClient} dynamoClient - DynamoDB client instance
- * @param {string} tableName - Name of the DynamoDB table
- * @param {number} lockTimeoutMs - Maximum time a lock can be held before considered stale (default: 30 minutes)
- * @returns {Promise<void>}
- */
-const cleanupStaleLocks = async (
-  dynamoClient,
-  tableName,
-  lockTimeoutMs = 30 * 60 * 1000,
-) => {
-  try {
-    console.log(
-      `🧹 Cleaning up stale proxy locks older than ${lockTimeoutMs / 1000 / 60} minutes...`,
-    );
-
-    const now = Date.now();
-    const staleThreshold = now - lockTimeoutMs;
-    console.log(`Stale threshold: ${staleThreshold}`);
-
-    // Scan for locked proxies that are stale
-    const scanCommand = new QueryCommand({
-      TableName: tableName,
-      IndexName: "LastUsedIndex",
-      KeyConditionExpression: "constantKey = :constantKey",
-      FilterExpression: "locked = :locked AND lockedAt < :staleThreshold",
-      ExpressionAttributeValues: {
-        ":constantKey": { S: "PROXY" },
-        ":locked": { BOOL: true },
-        ":staleThreshold": { N: staleThreshold.toString() },
-      },
-    });
-
-    const response = await dynamoClient.send(scanCommand);
-
-    if (response.Items && response.Items.length > 0) {
-      console.log(`🔓 Found ${response.Items.length} stale locks to clean up`);
-
-      // Release each stale lock
-      for (const item of response.Items) {
-        const proxyId = item.proxyId?.S;
-        if (proxyId) {
-          try {
-            const updateCommand = new UpdateItemCommand({
-              TableName: tableName,
-              Key: {
-                proxyId: { S: proxyId },
-              },
-              UpdateExpression: "SET locked = :unlocked REMOVE lockedAt",
-              ExpressionAttributeValues: {
-                ":unlocked": { BOOL: false },
-              },
-            });
-
-            await dynamoClient.send(updateCommand);
-            console.log(`✅ Released stale lock for proxy: ${proxyId}`);
-          } catch (updateError) {
-            console.error(
-              `⚠️ Failed to release stale lock for proxy ${proxyId}: ${updateError instanceof Error ? updateError.message : String(updateError)}`,
-            );
-          }
-        }
-      }
-    } else {
-      console.log("✅ No stale locks found");
-    }
-  } catch (error) {
-    console.error(
-      `⚠️ Failed to cleanup stale locks: ${error instanceof Error ? error.message : String(error)}`,
-    );
-    // Don't throw - this is a cleanup operation
-  }
-};
-
-/**
- * Acquires a lock on the least recently used unlocked proxy from DynamoDB
- * @param {DynamoDBClient} dynamoClient - DynamoDB client instance
- * @param {string} tableName - Name of the DynamoDB table
- * @returns {Promise<ProxyInfo | null>} Proxy information or null if no unlocked proxies available
- */
-const acquireProxyLock = async (dynamoClient, tableName, maxRetries = 10) => {
-  try {
-    // First, cleanup any stale locks
-    await cleanupStaleLocks(dynamoClient, tableName);
-
-    console.log(
-      `🔍 Querying DynamoDB table ${tableName} for least recently used unlocked proxy...`,
-    );
-
-    const queryCommand = new QueryCommand({
-      TableName: tableName,
-      IndexName: "LastUsedIndex",
-      KeyConditionExpression: "constantKey = :constantKey",
-      FilterExpression: "locked = :locked OR attribute_not_exists(locked)",
-      ExpressionAttributeValues: {
-        ":constantKey": { S: "PROXY" },
-        ":locked": { BOOL: false },
-      },
-      Limit: 1,
-      ScanIndexForward: true, // Sort ascending by lastUsedTime (oldest first)
-    });
-
-    const response = await dynamoClient.send(queryCommand);
-
-    if (!response.Items || response.Items.length === 0) {
-      console.log("⚠️ No unlocked proxies found in DynamoDB table");
-      return null;
-    }
-
-    const item = response.Items[0];
-    if (!item) {
-      console.log("⚠️ Unexpected: First item in response is undefined");
-      return null;
-    }
-
-    const proxyId = item.proxyId?.S || "";
-    const now = Date.now();
-
-    // Attempt to acquire the lock with conditional update
-    try {
-      const updateCommand = new UpdateItemCommand({
-        TableName: tableName,
-        Key: {
-          proxyId: { S: proxyId },
-        },
-        UpdateExpression:
-          "SET locked = :locked, lockedAt = :lockedAt, lastUsedTime = :time",
-        ConditionExpression:
-          "locked = :unlocked OR attribute_not_exists(locked)",
-        ExpressionAttributeValues: {
-          ":locked": { BOOL: true },
-          ":unlocked": { BOOL: false },
-          ":lockedAt": { N: now.toString() },
-          ":time": { N: now.toString() },
-        },
-      });
-
-      await dynamoClient.send(updateCommand);
-
-      const proxyInfo = {
-        proxyId: proxyId,
-        proxyUrl: item.proxyUrl?.S || "",
-        lastUsedTime: now,
-        failed: item.failed?.BOOL || false,
-        locked: true,
-        lockedAt: now,
-      };
-
-      console.log(
-        JSON.stringify(
-          {
-            message: "Successfully acquired proxy lock",
-            proxyId: proxyInfo.proxyId,
-            lastUsedTime: proxyInfo.lastUsedTime,
-            failed: proxyInfo.failed,
-            locked: proxyInfo.locked,
-            lockedAt: proxyInfo.lockedAt,
-          },
-          null,
-          2,
-        ),
-      );
-
-      return proxyInfo;
-    } catch (updateError) {
-      // Lock acquisition failed (likely due to condition not met - proxy already locked)
-      console.log(
-        `⚠️ Failed to acquire lock for proxy ${proxyId}: ${updateError instanceof Error ? updateError.message : String(updateError)}`,
-      );
-
-      if (maxRetries > 0) {
-        // Try again recursively (will get the next available proxy)
-        console.log(
-          `🔄 Retrying proxy lock acquisition (${maxRetries} attempts remaining)...`,
-        );
-        return await acquireProxyLock(dynamoClient, tableName, maxRetries - 1);
-      } else {
-        console.log("❌ Maximum retry attempts reached, no proxy available");
-        return null;
-      }
-    }
-  } catch (error) {
-    console.error(
-      `❌ Failed to query DynamoDB for proxy: ${error instanceof Error ? error.message : String(error)}`,
-    );
-    throw error;
-  }
-};
-
-/**
- * Updates proxy usage information in DynamoDB
- * @param {DynamoDBClient} dynamoClient - DynamoDB client instance
- * @param {string} tableName - Name of the DynamoDB table
- * @param {string} proxyId - Unique identifier for the proxy
- * @param {boolean} failed - Whether the proxy usage failed
- * @returns {Promise<void>}
- */
-const updateProxyUsage = async (dynamoClient, tableName, proxyId, failed) => {
-  try {
-    const now = Date.now();
-    console.log(
-      `📝 Updating proxy ${proxyId} usage (failed: ${failed}, time: ${new Date(now).toISOString()})...`,
-    );
-
-    const updateCommand = new UpdateItemCommand({
-      TableName: tableName,
-      Key: {
-        proxyId: { S: proxyId },
-      },
-      UpdateExpression:
-        "SET lastUsedTime = :time, failed = :failed, locked = :unlocked REMOVE lockedAt",
-      ExpressionAttributeValues: {
-        ":time": { N: now.toString() },
-        ":failed": { BOOL: failed },
-        ":unlocked": { BOOL: false },
-      },
-    });
-
-    await dynamoClient.send(updateCommand);
-    console.log(`✅ Successfully updated proxy ${proxyId} usage`);
-  } catch (error) {
-    console.error(
-      `❌ Failed to update proxy usage in DynamoDB: ${error instanceof Error ? error.message : String(error)}`,
-    );
-    // Don't throw - this is a non-critical operation
-  }
-};
-
-/**
- * Gets IP address information for the Lambda instance
- * @returns {Promise<IPInfo>} Object containing local and public IP addresses
- */
-const getIPAddresses = async () => {
-  /** @type {IPInfo} */
-  const result = {
-    localIPs: [],
-    publicIP: null,
-    awsRegion: process.env.AWS_REGION || "unknown",
-    lambdaFunction: process.env.AWS_LAMBDA_FUNCTION_NAME || "unknown",
-  };
-
-  try {
-    // Get local network interfaces
-    const nets = networkInterfaces();
-    for (const name of Object.keys(nets)) {
-      for (const net of nets[name] || []) {
-        // Skip internal and non-IPv4 addresses
-        if (net.family === "IPv4" && !net.internal) {
-          result.localIPs.push(`${name}: ${net.address}`);
-        }
-      }
-    }
-  } catch (error) {
-    console.log(
-      `⚠️ Could not get local IPs: ${error instanceof Error ? error.message : String(error)}`,
-    );
-  }
-
-  try {
-    // Try to get public IP via external service
-    const controller = new AbortController();
-    const timeoutId = setTimeout(() => controller.abort(), 3000);
-
-    const response = await fetch("https://api.ipify.org?format=json", {
-      signal: controller.signal,
-    });
-    clearTimeout(timeoutId);
-
-    if (response.ok) {
-      const data = await response.json();
-      if (data.ip) {
-        result.publicIP = data.ip;
-      }
-    }
-  } catch (error) {
-    console.log(
-      `⚠️ Could not get public IP: ${error instanceof Error ? error.message : String(error)}`,
-    );
-
-    // Fallback: try AWS metadata service for ECS/EC2 (won't work in Lambda but just in case)
-    try {
-      const metadataController = new AbortController();
-      const metadataTimeoutId = setTimeout(
-        () => metadataController.abort(),
-        1000,
-      );
-
-      const metadataResponse = await fetch(
-        "http://169.254.169.254/latest/meta-data/public-ipv4",
-        {
-          signal: metadataController.signal,
-        },
-      );
-      clearTimeout(metadataTimeoutId);
-
-      if (metadataResponse.ok) {
-        result.publicIP = await metadataResponse.text();
-      }
-    } catch (metaError) {
-      // Silent fail for metadata service
-    }
-  }
-
-  return result;
-};
-
-/**
- * Splits an Amazon S3 URI into its bucket name and object key.
+ * Build paths and derive prepare input from SQS/S3 event message.
+ * - Extracts bucket/key from S3 event in SQS body
+ * - Produces output prefix and input path for prepare Lambda
  *
- * @param {string} s3Uri - A valid S3 URI in the format `s3://<bucket>/<key>`.
- *   Example: `s3://my-bucket/folder/file.txt`
- *
- * @returns {{ bucket: string, key: string }} An object containing:
- *   - `bucket` {string} The S3 bucket name.
- *   - `key` {string} The S3 object key (path within the bucket).
- *
- * @throws {Error} If the input is not a valid S3 URI or does not include both bucket and key.
- */
-const splitS3Uri = (s3Uri) => {
-  const match = RE_S3PATH.exec(s3Uri);
-
-  if (!match) {
-    throw new Error("S3 path should be like: s3://bucket/object");
-  }
-
-  const [, bucket, key] = match;
-  if (!bucket || !key) {
-    throw new Error("S3 path should be like: s3://bucket/object");
-  }
-  return { bucket, key };
-};
-
-/**
- * Lambda handler for processing orders and storing receipts in S3.
- * @param {Object} event - Input event containing order details
- * @param {string} event.input_s3_uri - S3 URI of input file
- * @param {string} event.output_s3_uri_prefix - S3 URI prefix for output files
- * @returns {Promise<{ output_s3_uri: string }>} Success message
+ * @param {any} event - Original SQS body JSON (already parsed by starter)
+ * @returns {Promise<PreOutput>}
  */
 export const handler = async (event) => {
-  const startTime = Date.now();
-  console.log("Event:", event);
-  console.log(`🚀 Lambda handler started at: ${new Date().toISOString()}`);
-
-  // Log IP address and Lambda environment information
-  console.log("🌐 Getting Lambda IP address information...");
+  console.log("Event is :", event);
+  const base = { component: "pre", at: new Date().toISOString() };
+  let tmp;
   try {
-    const ipInfo = await getIPAddresses();
-    console.log(`🔍 Lambda Instance Info:`);
-    console.log(`   Function: ${ipInfo.lambdaFunction}`);
-    console.log(
-      `   Version: ${process.env.AWS_LAMBDA_FUNCTION_VERSION || "unknown"}`,
-    );
-    console.log(`   Region: ${ipInfo.awsRegion}`);
-    console.log(
-      `   Memory: ${process.env.AWS_LAMBDA_FUNCTION_MEMORY_SIZE || "unknown"}MB`,
-    );
-    console.log(`   Runtime: ${process.env.AWS_EXECUTION_ENV || "unknown"}`);
-    console.log(`   Request ID: ${process.env.AWS_REQUEST_ID || "unknown"}`);
-    console.log(
-      `   Local IPs: ${ipInfo.localIPs.length > 0 ? ipInfo.localIPs.join(", ") : "None found"}`,
-    );
-    console.log(`   Public IP: ${ipInfo.publicIP || "Not available"}`);
-
-    // Also log some additional network diagnostics
-    if (ipInfo.publicIP) {
-      console.log(
-        `🌍 Network: Lambda has outbound internet access via IP ${ipInfo.publicIP}`,
-      );
-    } else {
-      console.log(
-        `🚫 Network: No public IP detected (may be VPC-only or blocked)`,
-      );
+    const rec = event;
+    if (!rec?.s3?.bucket?.name || !rec?.s3?.object?.key) {
+      throw new Error("Missing S3 bucket/key in message");
     }
-  } catch (error) {
-    console.log(
-      `⚠️ Could not get IP information: ${error instanceof Error ? error.message : String(error)}`,
-    );
-  }
-
-  if (!event || !event.input_s3_uri) {
-    throw new Error("Missing required field: input_s3_uri");
-  }
-  const { bucket, key } = splitS3Uri(event.input_s3_uri);
-  console.log("Bucket:", bucket);
-  console.log("Key:", key);
-  const s3 = new S3Client({});
-
-  // Initialize DynamoDB client for proxy rotation
-  const dynamoClient = new DynamoDBClient({});
-  const proxyTableName = process.env.PROXY_ROTATION_TABLE_NAME;
-
-  // Get least recently used proxy if table is configured
-  /** @type {ProxyInfo | null} */
-  let selectedProxy = null;
-  if (proxyTableName) {
-    try {
-      selectedProxy = await acquireProxyLock(dynamoClient, proxyTableName);
-      if (selectedProxy) {
-        console.log(`🌐 Using proxy: ${selectedProxy.proxyId}`);
-      } else {
-        console.log("ℹ️ No proxies available, proceeding without proxy");
-      }
-    } catch (proxyError) {
-      console.error(
-        `⚠️ Failed to get proxy from DynamoDB: ${proxyError instanceof Error ? proxyError.message : String(proxyError)}`,
-      );
-      console.log("ℹ️ Proceeding without proxy");
-    }
-  } else {
-    console.log(
-      "ℹ️ Proxy rotation table not configured, proceeding without proxy",
-    );
-  }
-
-  const tempDir = await fs.mkdtemp("/tmp/prepare-");
-  try {
-    // S3 Download Phase
-    console.log("📥 Starting S3 download...");
-    const s3DownloadStart = Date.now();
-
-    const inputZip = path.join(tempDir, path.basename(key));
-    const getResp = await s3.send(
+    const bucket = rec.s3.bucket.name;
+    const key = decodeURIComponent(rec.s3.object.key.replace(/\+/g, " "));
+    const fileBase = path.posix.basename(key, path.extname(key));
+    const outputPrefix =
+      (process.env.OUTPUT_BASE_URI || `s3://${bucket}/outputs`).replace(
+        /\/$/,
+        "",
+      ) + `/${fileBase}`;
+    const inputS3Uri = `s3://${bucket}/${key}`;
+
+    // Download CSV and create seed input.zip
+    tmp = await fs.mkdtemp(path.join(os.tmpdir(), "pre-"));
+    const csvPath = path.join(tmp, "seed.csv");
+    const get = await s3.send(
       new GetObjectCommand({ Bucket: bucket, Key: key }),
     );
-    const inputBytes = await getResp.Body?.transformToByteArray();
-    if (!inputBytes) {
-      throw new Error("Failed to download input object body");
-    }
-    await fs.writeFile(inputZip, Buffer.from(inputBytes));
-
-    const s3DownloadDuration = Date.now() - s3DownloadStart;
-    console.log(
-      `✅ S3 download completed: ${s3DownloadDuration}ms (${(s3DownloadDuration / 1000).toFixed(2)}s)`,
-    );
-    console.log(
-      `📊 Downloaded ${inputBytes.length} bytes from s3://${bucket}/${key}`,
-    );
-
-    // Extract county name from unnormalized_address.json
-    let countyName = null;
-    console.log("📍 Extracting county information from input...");
-
-    try {
-      // Use adm-zip to read the zip file directly without extracting to disk
-      const zip = new AdmZip(inputZip);
-      const zipEntries = zip.getEntries();
-
-      // Find unnormalized_address.json in the zip
-      const addressEntry = zipEntries.find(
-        (entry) => entry.entryName === "unnormalized_address.json",
-      );
-
-      if (addressEntry) {
-        // Read the file content directly from zip
-        const addressContent = zip.readAsText(addressEntry);
-        const addressData = JSON.parse(addressContent);
-
-        if (addressData.county_jurisdiction) {
-          countyName = addressData.county_jurisdiction;
-          console.log(`✅ Detected county: ${countyName}`);
-        } else {
-          console.log(
-            "⚠️ No county_jurisdiction found in unnormalized_address.json",
+    const csvBytes = await get.Body?.transformToByteArray();
+    if (!csvBytes) throw new Error("Failed to download input CSV");
+    await fs.writeFile(csvPath, Buffer.from(csvBytes));
+    const seedInputZip = path.join(tmp, "input.zip");
+    const inZip = new AdmZip();
+    inZip.addLocalFile(csvPath, "", "seed.csv");
+    inZip.writeZip(seedInputZip);
+
+    // Transform and validate seed
+    const seedOutputZip = path.join(tmp, "seed_output.zip");
+    const transformOptions = {
+      inputZip: seedInputZip,
+      outputZip: seedOutputZip,
+      cwd: tmp,
+    };
+    console.log(transformOptions);
+
+    const transformResult = await transform(transformOptions);
+    if (!transformResult.success) throw new Error(transformResult.error);
+    console.log("Transform complete");
+
+    const validationResult = await validate({ input: seedOutputZip, cwd: tmp });
+    if (!validationResult.success) {
+      // Try to read submit_errors.csv and log as JSON
+      const submitErrorsPath = path.join(tmp, "submit_errors.csv");
+      let submitErrorsS3Uri = null;
+
+      try {
+        const submitErrors = await csvToJson(submitErrorsPath);
+
+        // Upload submit_errors.csv to S3
+        try {
+          const submitErrorsCsv = await fs.readFile(submitErrorsPath);
+          const errorFileKey = `${outputPrefix.replace(/^s3:\/\//, "")}/submit_errors.csv`;
+          const [errorBucket, ...errorParts] = errorFileKey.split("/");
+          await s3.send(
+            new PutObjectCommand({
+              Bucket: errorBucket,
+              Key: errorParts.join("/"),
+              Body: submitErrorsCsv,
+            }),
           );
+          submitErrorsS3Uri = `s3://${errorBucket}/${errorParts.join("/")}`;
+        } catch (uploadError) {
+          console.error(`Failed to upload submit_errors.csv: ${uploadError}`);
         }
-      } else {
-        console.log("⚠️ unnormalized_address.json not found in zip file");
-      }
-    } catch (error) {
-      console.error(
-        `⚠️ Could not extract county information: ${error instanceof Error ? error.message : String(error)}`,
-      );
-      console.log("Continuing with general configuration...");
-    }
-
-    const outputZip = path.join(tempDir, "output.zip");
-
-    console.log("Building prepare options...");
-
-    // Helper function to get environment variable with county-specific fallback
-    /**
-     * @param {string} baseEnvVar
-     * @param {string | null} countyName
-     * @returns {string | undefined}
-     */
-    const getEnvWithCountyFallback = (baseEnvVar, countyName) => {
-      if (countyName) {
-        // Replace spaces with underscores for environment variable names
-        // e.g., "Santa Rosa" becomes "Santa_Rosa"
-        const sanitizedCountyName = countyName.replace(/ /g, "_");
-        const countySpecificVar = `${baseEnvVar}_${sanitizedCountyName}`;
-        if (process.env[countySpecificVar] !== undefined) {
-          console.log(
-            `  Using county-specific: ${countySpecificVar}='${process.env[countySpecificVar]}'`,
-          );
-          return process.env[countySpecificVar];
-        }
-      }
-      if (process.env[baseEnvVar] !== undefined) {
-        console.log(
-          `  Using general: ${baseEnvVar}='${process.env[baseEnvVar]}'`,
-        );
-        return process.env[baseEnvVar];
-      }
-      return undefined;
-    };
-
-    // Configuration map for prepare flags
-
-    /** @type {FlagConfig[]} */
-    const flagConfig = [
-      {
-        envVar: "ELEPHANT_PREPARE_NO_FAST",
-        optionKey: "noFast",
-        description: "Disable fast mode",
-      },
-      {
-        envVar: "ELEPHANT_PREPARE_NO_CONTINUE",
-        optionKey: "noContinue",
-        description: "Disable continue mode",
-      },
-      {
-        envVar: "ELEPHANT_PREPARE_IGNORE_CAPTCHA",
-        optionKey: "ignoreCaptcha",
-        description: "Ignore captcha challenges",
-      },
-    ];
-
-    // Determine useBrowser setting from environment variable with county-specific fallback
-    const useBrowserEnv = getEnvWithCountyFallback(
-      "ELEPHANT_PREPARE_USE_BROWSER",
-      countyName,
-    );
-    let useBrowser = true; // Default to true if not specified
-    if (useBrowserEnv !== undefined) {
-      useBrowser = useBrowserEnv === "true";
-      console.log(
-        `Setting useBrowser: ${useBrowser} (from environment variable)`,
-      );
-    } else {
-      console.log(
-        `Using default useBrowser: ${useBrowser} (no environment variable set)`,
-      );
-    }
-
-    // Build prepare options based on environment variables
-    /** @type {{ useBrowser: boolean, noFast?: boolean, noContinue?: boolean, browserFlowTemplate?: string, browserFlowParameters?: string, proxyUrl?: string, ignoreCaptcha?: boolean, continueButtonSelector?: string, browserFlowFile?: string }} */
-    const prepareOptions = { useBrowser };
-
-    // Add proxy URL if available
-    if (selectedProxy && selectedProxy.proxyUrl) {
-      prepareOptions.proxyUrl = selectedProxy.proxyUrl;
-      console.log(`✓ Setting proxyUrl for prepare function`);
-    }
-
-    console.log("Checking environment variables for prepare flags:");
-    if (countyName) {
-      console.log(
-        `🏛️ Looking for county-specific configurations for: ${countyName}`,
-      );
-    }
-
-    for (const { envVar, optionKey, description } of flagConfig) {
-      const envValue = getEnvWithCountyFallback(envVar, countyName);
-      if (envValue === "true") {
-        prepareOptions[optionKey] = true;
-        console.log(`✓ Setting ${optionKey}: true (${description})`);
-      } else {
-        console.log(`✗ Not setting ${optionKey} flag (${description})`);
-      }
-    }
-
-    // Handle continue button selector configuration with county-specific lookup
-    const continueButtonSelector = getEnvWithCountyFallback(
-      "ELEPHANT_PREPARE_CONTINUE_BUTTON",
-      countyName,
-    );
-
-    if (continueButtonSelector && continueButtonSelector.trim() !== "") {
-      prepareOptions.continueButtonSelector = continueButtonSelector;
-      console.log(
-        `✓ Setting continueButtonSelector: ${continueButtonSelector}`,
-      );
-    }
-
-    // Check for browser flow file in S3 (county-specific)
-    const environmentBucket = process.env.ENVIRONMENT_BUCKET;
-    if (environmentBucket && countyName) {
-      const browserFlowS3Key = `browser-flows/${countyName}.json`;
-
-      try {
-        console.log(
-          `Checking for browser flow file: s3://${environmentBucket}/${browserFlowS3Key}`,
-        );
-
-        const browserFlowResp = await s3.send(
-          new GetObjectCommand({
-            Bucket: environmentBucket,
-            Key: browserFlowS3Key,
+
+        console.error(
+          JSON.stringify({
+            ...base,
+            level: "error",
+            msg: "validation_failed",
+            error: validationResult.error,
+            submit_errors: submitErrors,
+            submit_errors_s3_uri: submitErrorsS3Uri,
           }),
         );
-
-        const browserFlowBytes =
-          await browserFlowResp.Body?.transformToByteArray();
-        if (!browserFlowBytes) {
-          throw new Error("Failed to download browser flow file body");
-        }
-
-        const browserFlowFilePath = path.join(tempDir, "browser-flow.json");
-        await fs.writeFile(browserFlowFilePath, Buffer.from(browserFlowBytes));
-        prepareOptions.browserFlowFile = browserFlowFilePath;
-        console.log(
-          `✓ Browser flow file downloaded and set for county ${countyName}: ${browserFlowFilePath}`,
-        );
-      } catch (downloadError) {
-        // File not found or other error - this is not critical, just log it
-        if (
-          downloadError instanceof Error &&
-          downloadError.name === "NoSuchKey"
-        ) {
-          console.log(
-            `No browser flow file found for county ${countyName}, continuing without it`,
-          );
-        } else {
-          console.error(
-            `Failed to download browser flow file for county ${countyName}: ${downloadError instanceof Error ? downloadError.message : String(downloadError)}`,
-          );
-        }
-      }
-    }
-
-    // Handle browser flow template configuration with county-specific lookup
-    const browserFlowTemplate = getEnvWithCountyFallback(
-      "ELEPHANT_PREPARE_BROWSER_FLOW_TEMPLATE",
-      countyName,
-    );
-    let browserFlowParameters = getEnvWithCountyFallback(
-      "ELEPHANT_PREPARE_BROWSER_FLOW_PARAMETERS",
-      countyName,
-    );
-
-    if (browserFlowTemplate && browserFlowTemplate.trim() !== "") {
-      console.log("Browser flow template configuration detected:");
-      console.log(
-        `✓ ELEPHANT_PREPARE_BROWSER_FLOW_TEMPLATE='${browserFlowTemplate}'`,
-      );
-
-      if (browserFlowParameters && browserFlowParameters.trim() !== "") {
-        try {
-          // Parse simple key:value format (e.g., "timeout:30000,retries:3,selector:#main-content")
-          /** @type {{ [key: string]: string | number | boolean }} */
-          const parsedParams = {};
-          const pairs = browserFlowParameters.split(",");
-
-          for (const pair of pairs) {
-            const colonIndex = pair.indexOf(":");
-            if (colonIndex === -1) {
-              throw new Error(
-                `Invalid parameter format: "${pair}" - expected key:value`,
-              );
-            }
-
-            const key = pair.substring(0, colonIndex).trim();
-            const value = pair.substring(colonIndex + 1).trim();
-
-            if (!key) {
-              throw new Error(`Empty key in parameter: "${pair}"`);
-            }
-
-            // Try to parse numeric values
-            if (/^\d+$/.test(value)) {
-              parsedParams[key] = parseInt(value, 10);
-            } else if (/^\d+\.\d+$/.test(value)) {
-              parsedParams[key] = parseFloat(value);
-            } else if (value.toLowerCase() === "true") {
-              parsedParams[key] = true;
-            } else if (value.toLowerCase() === "false") {
-              parsedParams[key] = false;
-            } else {
-              // Keep as string
-              parsedParams[key] = value;
-            }
-          }
-
-          prepareOptions.browserFlowTemplate = browserFlowTemplate;
-          // Pass as JSON string, not as object
-          prepareOptions.browserFlowParameters = JSON.stringify(parsedParams);
-          console.log(
-            `✓ ELEPHANT_PREPARE_BROWSER_FLOW_PARAMETERS parsed successfully:`,
-            JSON.stringify(parsedParams, null, 2),
-          );
-        } catch (parseError) {
-          console.error(
-            `✗ Failed to parse ELEPHANT_PREPARE_BROWSER_FLOW_PARAMETERS: ${parseError instanceof Error ? parseError.message : String(parseError)}`,
-          );
-          console.error(
-            `Invalid format: ${browserFlowParameters.substring(0, 100)}...`,
-          );
-          console.error(`Expected format: key1:value1,key2:value2`);
-          // Continue without browser flow parameters rather than failing
-          console.warn(
-            "Continuing without browser flow configuration due to invalid format",
-          );
-        }
-      } else {
-        console.log(
-          `✗ ELEPHANT_PREPARE_BROWSER_FLOW_PARAMETERS not set or empty - browser flow template will not be used`,
+      } catch (csvError) {
+        console.error(
+          JSON.stringify({
+            ...base,
+            level: "error",
+            msg: "validation_failed",
+            error: validationResult.error,
+            submit_errors_read_error: String(csvError),
+          }),
         );
       }
-    } else if (browserFlowParameters && browserFlowParameters.trim() !== "") {
-      console.warn(
-        "⚠️ ELEPHANT_PREPARE_BROWSER_FLOW_PARAMETERS is set but ELEPHANT_PREPARE_BROWSER_FLOW_TEMPLATE is not - ignoring parameters",
-      );
+
+      const errorMessage = submitErrorsS3Uri
+        ? `Validation failed. Submit errors CSV: ${submitErrorsS3Uri}`
+        : "Validation failed";
+      throw new Error(errorMessage);
     }
-
-    // Prepare Phase (Main bottleneck)
-    console.log("🔄 Starting prepare() function...");
-    const prepareStart = Date.now();
-    console.log(
-      "Calling prepare() with these options:",
-      JSON.stringify(prepareOptions, null, 2),
-    );
-
-    let prepareDuration;
-    let prepareSucceeded = false;
-    try {
-      await prepare(inputZip, outputZip, prepareOptions);
-      prepareDuration = Date.now() - prepareStart;
-      prepareSucceeded = true;
-      console.log(
-        `✅ Prepare function completed: ${prepareDuration}ms (${(prepareDuration / 1000).toFixed(2)}s)`,
-      );
-      console.log(
-        `🔍 PERFORMANCE: Local=2s, Lambda=${(prepareDuration / 1000).toFixed(1)}s - ${prepareDuration > 3000 ? "⚠️ SLOW" : "✅ OK"}`,
-      );
-
-      // Update proxy usage as successful
-      if (selectedProxy && proxyTableName) {
-        await updateProxyUsage(
-          dynamoClient,
-          proxyTableName,
-          selectedProxy.proxyId,
-          false,
-        );
-      }
-    } catch (prepareError) {
-      try {
-        console.log("Retrying prepare without continue button");
-        if (prepareOptions && prepareOptions.browserFlowParameters) {
-          let preparebrowserFlowParameters = JSON.parse(prepareOptions.browserFlowParameters);
-          delete preparebrowserFlowParameters.continue_button_selector;
-          delete preparebrowserFlowParameters.continue2_button_selector;
-          prepareOptions.browserFlowParameters = JSON.stringify(preparebrowserFlowParameters);
-        }
-        console.log(
-          "Calling prepare() again with these options:",
-          JSON.stringify(prepareOptions, null, 2),
-        );
-        await prepare(inputZip, outputZip, prepareOptions);
-        prepareDuration = Date.now() - prepareStart;
-        console.log(
-          `✅ Prepare function completed: ${prepareDuration}ms (${(prepareDuration / 1000).toFixed(2)}s)`,
-        );
-        console.log(
-          `🔍 PERFORMANCE: Local=2s, Lambda=${(prepareDuration / 1000).toFixed(1)}s - ${prepareDuration > 3000 ? "⚠️ SLOW" : "✅ OK"}`,
-        );
-      }
-      catch (prepareError) {
-        prepareDuration = Date.now() - prepareStart;
-
-        // Gather file system context
-        let inputFileInfo = null;
-        let outputFileInfo = null;
-
-        try {
-          const inputStats = await fs.stat(inputZip);
-          inputFileInfo = {
-            exists: true,
-            size: inputStats.size,
-            path: inputZip,
-          };
-        } catch (statsError) {
-          inputFileInfo = {
-            exists: false,
-            error:
-              statsError instanceof Error
-                ? statsError.message
-                : String(statsError),
-            path: inputZip,
-          };
-        }
-
-        try {
-          const outputStats = await fs.stat(outputZip);
-          outputFileInfo = {
-            exists: true,
-            size: outputStats.size,
-            partiallyCreated: true,
-            path: outputZip,
-          };
-        } catch (outputError) {
-          outputFileInfo = {
-            exists: false,
-            partiallyCreated: false,
-            path: outputZip,
-          };
-        }
-
-        // Structured error log
-        const prepareErrorLog = {
-          timestamp: new Date().toISOString(),
-          level: "ERROR",
-          type: "PREPARE_FUNCTION_ERROR",
-          message: "Prepare function execution failed",
-          error: {
-            name:
-              prepareError instanceof Error
-                ? prepareError.name
-                : String(prepareError),
-            message:
-              prepareError instanceof Error
-                ? prepareError.message
-                : String(prepareError),
-            stack:
-              prepareError instanceof Error
-                ? prepareError.stack
-                : String(prepareError),
-          },
-          execution: {
-            duration: prepareDuration,
-            durationSeconds: (prepareDuration / 1000).toFixed(2),
-            phase: "prepare",
-          },
-          context: {
-            inputS3Uri: event.input_s3_uri,
-            inputFile: inputFileInfo,
-            outputFile: outputFileInfo,
-            options: prepareOptions,
-          },
-          lambda: {
-            function: process.env.AWS_LAMBDA_FUNCTION_NAME,
-            version: process.env.AWS_LAMBDA_FUNCTION_VERSION,
-            requestId: process.env.AWS_REQUEST_ID,
-            region: process.env.AWS_REGION,
-            memorySize: process.env.AWS_LAMBDA_FUNCTION_MEMORY_SIZE,
-          },
-        };
-
-        console.error("❌ PREPARE FUNCTION FAILED");
-        console.error(JSON.stringify(prepareErrorLog, null, 2));
-
-<<<<<<< HEAD
-        // Update proxy usage as failed
-        if (selectedProxy && proxyTableName) {
-          await updateProxyUsage(
-            dynamoClient,
-            proxyTableName,
-            selectedProxy.proxyId,
-            true,
-          );
-        }
-=======
-      console.error("❌ PREPARE FUNCTION FAILED");
-      console.error(prepareErrorLog);
->>>>>>> 7514c6cc
-
-        // Re-throw with enhanced context
-        /** @type {EnhancedError} */
-        const enhancedError = new Error(
-          `Prepare function failed: ${prepareError instanceof Error ? prepareError.message : String(prepareError)}`,
-        );
-        enhancedError.originalError =
-          prepareError instanceof Error ? prepareError : undefined;
-        enhancedError.type = "PREPARE_FUNCTION_ERROR";
-        enhancedError.context = prepareErrorLog.context;
-        enhancedError.execution = prepareErrorLog.execution;
-        throw enhancedError;
-      }
-    }
-
-    // Check output file size
-    const outputStats = await fs.stat(outputZip);
-    console.log(`📊 Output file size: ${outputStats.size} bytes`);
-
-    // Determine upload destination
-    let outBucket = bucket;
-    let outKey = key;
-    if (event.output_s3_uri_prefix) {
-      const { bucket: outB, key: outPrefix } = splitS3Uri(
-        event.output_s3_uri_prefix,
-      );
-      outBucket = outB;
-      outKey = path.posix.join(outPrefix.replace(/\/$/, ""), "output.zip");
-    } else {
-      // Default: write next to input with a suffix
-      const dir = path.posix.dirname(key);
-      const base = path.posix.basename(key, path.extname(key));
-      outKey = path.posix.join(dir, `${base}.prepared.zip`);
-    }
-
-    // S3 Upload Phase
-    console.log("📤 Starting S3 upload...");
-    const s3UploadStart = Date.now();
-
-    const outputBody = await fs.readFile(outputZip);
+    console.log((await fs.readdir(tmp)).join("\n"));
+    console.log("Validation complete");
+
+    // Upload seed output
+    const runPrefix = outputPrefix;
+    const seedOutKey = `${runPrefix.replace(/^s3:\/\//, "")}/seed_output.zip`;
+    const [outBucket, ...parts] = seedOutKey.split("/");
+    const seedKey = parts.join("/");
+    const seedBody = await fs.readFile(seedOutputZip);
+    await s3.send(
+      new PutObjectCommand({ Bucket: outBucket, Key: seedKey, Body: seedBody }),
+    );
+
+    // Build county prep input.zip from seed output
+    const seedExtractDir = path.join(tmp, "seed_extract");
+    await fs.mkdir(seedExtractDir, { recursive: true });
+    const seedZip = new AdmZip(seedOutputZip);
+    seedZip.extractAllTo(seedExtractDir, true);
+    const countyPrepZip = path.join(tmp, "county_prep_input.zip");
+    const addr = path.join(seedExtractDir, "data", "unnormalized_address.json");
+    const seed = path.join(seedExtractDir, "data", "property_seed.json");
+    const outZip = new AdmZip();
+    outZip.addLocalFile(addr, "", "unnormalized_address.json");
+    outZip.addLocalFile(seed, "", "property_seed.json");
+    outZip.writeZip(countyPrepZip);
+    const countyPrepKeyFull = `${runPrefix.replace(/^s3:\/\//, "")}/county_prep/input.zip`;
+    const countyBody = await fs.readFile(countyPrepZip);
+    const [cpBucket, ...cpParts] = countyPrepKeyFull.split("/");
     await s3.send(
       new PutObjectCommand({
-        Bucket: outBucket,
-        Key: outKey,
-        Body: outputBody,
+        Bucket: cpBucket,
+        Key: cpParts.join("/"),
+        Body: countyBody,
       }),
     );
 
-    const s3UploadDuration = Date.now() - s3UploadStart;
+    const out = {
+      input_s3_uri: inputS3Uri,
+      output_prefix: outputPrefix,
+      seed_output_s3_uri: `s3://${outBucket}/${seedKey}`,
+      county_prep_input_s3_uri: `s3://${cpBucket}/${cpParts.join("/")}`,
+    };
     console.log(
-      `✅ S3 upload completed: ${s3UploadDuration}ms (${(s3UploadDuration / 1000).toFixed(2)}s)`,
-    );
-    console.log(
-      `📊 Uploaded ${outputBody.length} bytes to s3://${outBucket}/${outKey}`,
-    );
-
-    // Total timing summary
-    const totalDuration = Date.now() - startTime;
-    console.log(`\n🎯 TIMING SUMMARY:`);
-    console.log(
-      `   S3 Download: ${s3DownloadDuration}ms (${(s3DownloadDuration / 1000).toFixed(2)}s)`,
-    );
-    console.log(
-      `   Prepare:     ${prepareDuration}ms (${(prepareDuration / 1000).toFixed(2)}s)`,
-    );
-    console.log(
-      `   S3 Upload:   ${s3UploadDuration}ms (${(s3UploadDuration / 1000).toFixed(2)}s)`,
-    );
-    console.log(
-      `   TOTAL:       ${totalDuration}ms (${(totalDuration / 1000).toFixed(2)}s)`,
-    );
-    console.log(
-      `🏁 Lambda handler completed at: ${new Date().toISOString()}\n`,
-    );
-
-    return { output_s3_uri: `s3://${outBucket}/${outKey}` };
-  } catch (lambdaError) {
-    const totalDuration = Date.now() - startTime;
-    if (!(lambdaError instanceof Error)) {
-      throw new Error("Lambda execution failed, but no error was thrown");
-    }
-    /** @type {EnhancedError} */
-    const error = lambdaError;
-
-    // Structured Lambda error log
-    const lambdaErrorLog = {
-      timestamp: new Date().toISOString(),
-      level: "ERROR",
-      type: error.type || "LAMBDA_EXECUTION_ERROR",
-      message: "Lambda execution failed",
-      error: {
-        name: error.name,
-        message: error.message,
-        stack: error.stack,
-      },
-      execution: {
-        totalDuration: totalDuration,
-        totalDurationSeconds: (totalDuration / 1000).toFixed(2),
-        failed: true,
-      },
-      input: {
-        event: event,
-        inputS3Uri: event?.input_s3_uri || null,
-      },
-      context: error.context || null,
-      validationErrors: error.validationErrors || null,
-      lambda: {
-        function: process.env.AWS_LAMBDA_FUNCTION_NAME,
-        version: process.env.AWS_LAMBDA_FUNCTION_VERSION,
-        requestId: process.env.AWS_REQUEST_ID,
-        region: process.env.AWS_REGION,
-        memorySize: process.env.AWS_LAMBDA_FUNCTION_MEMORY_SIZE,
-        runtime: process.env.AWS_EXECUTION_ENV,
-      },
-    };
-
-    console.error("LAMBDA EXECUTION FAILED");
-    console.error(lambdaErrorLog);
-
-    throw lambdaError;
+      JSON.stringify({ ...base, level: "info", msg: "prepared", out }),
+    );
+    return out;
+  } catch (err) {
+    console.error(
+      JSON.stringify({
+        ...base,
+        level: "error",
+        msg: "failed",
+        error: String(err),
+      }),
+    );
+    throw err;
   } finally {
     try {
-      await fs.rm(tempDir, { recursive: true, force: true });
-      console.log(`🧹 Cleaned up temporary directory: ${tempDir}`);
-    } catch (cleanupError) {
-      console.error(
-        `⚠️ Failed to cleanup temp directory ${tempDir}: ${cleanupError instanceof Error ? cleanupError.message : String(cleanupError)}`,
-      );
-    }
+      if (tmp) await fs.rm(tmp, { recursive: true, force: true });
+    } catch {}
   }
 };