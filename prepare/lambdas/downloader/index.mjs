--- conflicted
+++ resolved
@@ -802,7 +802,6 @@
           };
         }
 
-<<<<<<< HEAD
         // Structured error log
         const prepareErrorLog = {
           timestamp: new Date().toISOString(),
@@ -846,6 +845,16 @@
         console.error("❌ PREPARE FUNCTION FAILED");
         console.error(JSON.stringify(prepareErrorLog, null, 2));
 
+        // Update proxy usage as failed
+        if (selectedProxy && proxyTableName) {
+          await updateProxyUsage(
+            dynamoClient,
+            proxyTableName,
+            selectedProxy.proxyId,
+            true,
+          );
+        }
+
         // Re-throw with enhanced context
         /** @type {EnhancedError} */
         const enhancedError = new Error(
@@ -858,29 +867,6 @@
         enhancedError.execution = prepareErrorLog.execution;
         throw enhancedError;
       }
-=======
-      // Update proxy usage as failed
-      if (selectedProxy && proxyTableName) {
-        await updateProxyUsage(
-          dynamoClient,
-          proxyTableName,
-          selectedProxy.proxyId,
-          true,
-        );
-      }
-
-      // Re-throw with enhanced context
-      /** @type {EnhancedError} */
-      const enhancedError = new Error(
-        `Prepare function failed: ${prepareError instanceof Error ? prepareError.message : String(prepareError)}`,
-      );
-      enhancedError.originalError =
-        prepareError instanceof Error ? prepareError : undefined;
-      enhancedError.type = "PREPARE_FUNCTION_ERROR";
-      enhancedError.context = prepareErrorLog.context;
-      enhancedError.execution = prepareErrorLog.execution;
-      throw enhancedError;
->>>>>>> 4a23b47c
     }
 
     // Check output file size
