AWSTemplateFormatVersion: "2010-09-09"
Transform: AWS::Serverless-2016-10-31
Description: Unified SAM template defining downloader/updater Lambdas + AWS Step Functions (Express) workflow with SQS and Lambda

Parameters:
  EnvironmentName:
    Description: An environment name that is prefixed to resource names
    Type: String
    Default: MWAAEnvironment

  # Parameters for new Step Functions workflow (replaces Airflow UI variables as deployment inputs)
  ElephantDomain:
    Description: Elephant API domain for submit step
    Type: String
    Default: ""
  ElephantApiKey:
    Description: Elephant API key
    Type: String
    NoEcho: true
    Default: ""
  ElephantOracleKeyId:
    Description: Elephant oracle key id
    Type: String
    Default: ""
  ElephantFromAddress:
    Description: From address for blockchain submission
    Type: String
    Default: ""
  ElephantRpcUrl:
    Description: RPC URL for blockchain submission
    Type: String
    Default: ""
  ElephantPinataJwt:
    Description: Pinata JWT for uploads
    Type: String
    NoEcho: true
    Default: ""
  TransformS3Prefix:
    Description: S3 URI prefix containing county transform archives
    Type: String
  ElephantKeystoreS3Key:
    Description: S3 key for keystore JSON file (when using keystore mode)
    Type: String
    Default: ""
  ElephantKeystorePassword:
    Description: Password for keystore file (when using keystore mode)
    Type: String
    NoEcho: true
    Default: ""
  WorkflowQueueName:
    Description: Name for the Step Functions SQS trigger queue
    Type: String
    Default: elephant-workflow-queue
  WorkflowStarterReservedConcurrency:
    Description: Max concurrent SQS messages to process via EventSourceMapping ScalingConfig
    Type: Number
    Default: 100
  WorkflowStateMachineName:
    Description: Name for the Express Step Functions state machine
    Type: String
    Default: ElephantExpressWorkflow

  # Prepare function flags (only applied if set to 'true')
  ElephantPrepareUseBrowser:
    Description: Force browser mode for prepare function
    Type: String
    Default: "false"
    AllowedValues:
      - "true"
      - "false"
  ElephantPrepareNoFast:
    Description: Disable fast mode for prepare function
    Type: String
    Default: "false"
    AllowedValues:
      - "true"
      - "false"
  ElephantPrepareNoContinue:
    Description: Disable continue mode for prepare function
    Type: String
    Default: "false"
    AllowedValues:
      - "true"
      - "false"
  ElephantPrepareIgnoreCaptcha:
    Description: Ignore captcha challenges for prepare function
    Type: String
    Default: "false"
    AllowedValues:
      - "true"
      - "false"

  ElephantPrepareContinueButton:
    Description: CSS selector for continue button in prepare function
    Type: String
    Default: ""

  ElephantPrepareBrowserFlowTemplate:
    Description: Browser flow template for prepare function (must be provided with ElephantPrepareBrowserFlowParameters)
    Type: String
    Default: ""
  ElephantPrepareBrowserFlowParameters:
    Description: Browser flow parameters JSON for prepare function (must be provided with ElephantPrepareBrowserFlowTemplate)
    Type: String
    Default: ""

  UpdaterScheduleRate:
    Description: How often the updater function runs (e.g., '1 minute', '5 minutes', or 'cron(*/1 * * * ? *)' for every minute)
    Type: String
    Default: "1 minute"
    AllowedPattern: "^([0-9]+ (minute|minutes|hour|hours|day|days)|cron\\(.+\\))$"

Conditions:
  IsRateExpression:
    !Not [!Equals [!Select [0, !Split ["(", !Ref UpdaterScheduleRate]], "cron"]]

Globals:
  Function:
    Runtime: nodejs22.x
    Timeout: 300
    Tracing: Active

Resources:
  #####################################################################################################################
  # EnvironmentBucket
  #####################################################################################################################

  EnvironmentBucket:
    Type: AWS::S3::Bucket
    Properties:
      # LifecycleConfiguration:
      #   Rules:
      #     - Id: DeleteOutputs
      #       Status: Enabled
      #       ExpirationInDays: 14
      #       Prefix: outputs/
      VersioningConfiguration:
        Status: Enabled
      PublicAccessBlockConfiguration:
        BlockPublicAcls: true
        BlockPublicPolicy: true
        IgnorePublicAcls: true
        RestrictPublicBuckets: true

  EnvironmentBucketPolicy:
    Type: AWS::S3::BucketPolicy
    Properties:
      Bucket: !Ref EnvironmentBucket
      PolicyDocument:
        Version: "2012-10-17"
        Statement:
          - Sid: AllowDownloaderLambdaAccess
            Effect: Allow
            Principal:
              AWS: !GetAtt DownloaderFunctionRole.Arn
            Action:
              - s3:GetObject
              - s3:PutObject
              - s3:ListBucket
            Resource:
              - !GetAtt EnvironmentBucket.Arn
              - !Sub "${EnvironmentBucket.Arn}/*"

  #####################################################################################################################
  # SQS (DLQ + primary) + QueuePolicy for S3 events
  #####################################################################################################################

  MwaaDeadLetterQueue:
    Type: AWS::SQS::Queue
    Properties:
      MessageRetentionPeriod: 1209600
      VisibilityTimeout: 300
      SqsManagedSseEnabled: true
      Tags:
        - Key: Environment
          Value: !Ref EnvironmentName

  MwaaSqsQueue:
    Type: AWS::SQS::Queue
    Properties:
      VisibilityTimeout: 300
      MessageRetentionPeriod: 1209600
      SqsManagedSseEnabled: true
      RedrivePolicy:
        deadLetterTargetArn: !GetAtt MwaaDeadLetterQueue.Arn
        maxReceiveCount: 3
      Tags:
        - Key: Environment
          Value: !Ref EnvironmentName

  MwaaSqsQueuePolicy:
    Type: AWS::SQS::QueuePolicy
    Properties:
      Queues:
        - !Ref MwaaSqsQueue
      PolicyDocument:
        Version: "2012-10-17"
        Statement:
          - Sid: AllowS3ToSendMessage
            Effect: Allow
            Principal:
              Service: s3.amazonaws.com
            Action:
              - sqs:SendMessage
            Resource: !GetAtt MwaaSqsQueue.Arn

  #####################################################################################################################
  # Serverless Functions
  #####################################################################################################################
  DownloaderFunction:
    Type: AWS::Serverless::Function
    Properties:
      Timeout: 600
      EphemeralStorage:
        Size: 1024
      MemorySize: 768
      CodeUri: lambdas/downloader
      Handler: index.handler
      Description: "Downloads data (granted full S3 access as requested)"
      LoggingConfig:
        LogFormat: JSON
      Environment:
        Variables:
          ELEPHANT_PREPARE_USE_BROWSER: !Ref ElephantPrepareUseBrowser
          ELEPHANT_PREPARE_NO_FAST: !Ref ElephantPrepareNoFast
          ELEPHANT_PREPARE_NO_CONTINUE: !Ref ElephantPrepareNoContinue
          ELEPHANT_PREPARE_IGNORE_CAPTCHA: !Ref ElephantPrepareIgnoreCaptcha
          ELEPHANT_PREPARE_CONTINUE_BUTTON: !Ref ElephantPrepareContinueButton
          ELEPHANT_PREPARE_BROWSER_FLOW_TEMPLATE: !Ref ElephantPrepareBrowserFlowTemplate
          ELEPHANT_PREPARE_BROWSER_FLOW_PARAMETERS: !Ref ElephantPrepareBrowserFlowParameters
          ENVIRONMENT_BUCKET: !Ref EnvironmentBucket
          PROXY_ROTATION_TABLE_NAME: !Ref ProxyRotationTable
      Policies:
        - arn:aws:iam::aws:policy/service-role/AWSLambdaBasicExecutionRole
        - arn:aws:iam::aws:policy/AmazonS3FullAccess
        - Version: "2012-10-17"
          Statement:
            - Effect: Allow
              Action:
                - dynamodb:Query
                - dynamodb:GetItem
                - dynamodb:PutItem
                - dynamodb:UpdateItem
              Resource:
                - !GetAtt ProxyRotationTable.Arn
                - !Sub "${ProxyRotationTable.Arn}/index/*"

  UpdaterFunction:
    Type: AWS::Serverless::Function
    Properties:
      MemorySize: 128
      CodeUri: lambdas/updater
      Handler: index.handler
      Description: "Updates env var on DownloaderFunction and runs every minute."
      LoggingConfig:
        LogFormat: JSON
      Environment:
        Variables:
          TARGET_FUNCTION_NAME: !Ref DownloaderFunction
          VAR_NAME: DEPLOY_TS
      Policies:
        - arn:aws:iam::aws:policy/service-role/AWSLambdaBasicExecutionRole
        - arn:aws:iam::aws:policy/AmazonS3FullAccess
        - Version: "2012-10-17"
          Statement:
            - Effect: Allow
              Action:
                - lambda:GetFunctionConfiguration
                - lambda:UpdateFunctionConfiguration
              Resource: !GetAtt DownloaderFunction.Arn
      Events:
        UpdateSchedule:
          Type: Schedule
          Properties:
            Name: UpdateDownloaderSchedule
            Description: !Sub "Invoke updater every ${UpdaterScheduleRate} to refresh env var."
            Schedule: !If
              - IsRateExpression
              - !Sub "rate(${UpdaterScheduleRate})"
              - !Ref UpdaterScheduleRate
            Enabled: true

  # Persist the DownloaderFunction ARN to SSM for Airflow to consume
  DownloaderFunctionArnParameter:
    Type: AWS::SSM::Parameter
    Properties:
      Name: !Sub "/${AWS::StackName}/downloader-function-arn"
      Type: String
      Value: !GetAtt DownloaderFunction.Arn
      Description: ARN of the downloader Lambda function for MWAA

  #####################################################################################################################
  # SQS (Workflow queue + DLQ for Step Functions trigger)
  #####################################################################################################################

  WorkflowDeadLetterQueue:
    Type: AWS::SQS::Queue
    Properties:
      MessageRetentionPeriod: 1209600
      VisibilityTimeout: 331
      SqsManagedSseEnabled: true
      Tags:
        - Key: Environment
          Value: !Ref EnvironmentName

  WorkflowDeadPrepareLetterQueue:
    Type: AWS::SQS::Queue
    Properties:
      MessageRetentionPeriod: 1209600
      VisibilityTimeout: 331
      SqsManagedSseEnabled: true
      Tags:
        - Key: Environment
          Value: !Ref EnvironmentName

  WorkflowSqsQueue:
    Type: AWS::SQS::Queue
    Properties:
      QueueName: !Ref WorkflowQueueName
      VisibilityTimeout: 331
      MessageRetentionPeriod: 1209600
      SqsManagedSseEnabled: true
      RedrivePolicy:
        deadLetterTargetArn: !GetAtt WorkflowDeadLetterQueue.Arn
        maxReceiveCount: 1
      Tags:
        - Key: Environment
          Value: !Ref EnvironmentName

  TransactionsSqsQueue:
    Type: AWS::SQS::Queue
    Properties:
      VisibilityTimeout: 331
      MessageRetentionPeriod: 1209600
      SqsManagedSseEnabled: true
      RedrivePolicy:
        deadLetterTargetArn: !GetAtt TransactionsDeadLetterQueue.Arn
        maxReceiveCount: 3
      Tags:
        - Key: Environment
          Value: !Ref EnvironmentName

  TransactionsDeadLetterQueue:
    Type: AWS::SQS::Queue
    Properties:
      MessageRetentionPeriod: 1209600
      VisibilityTimeout: 331
      SqsManagedSseEnabled: true
      Tags:
        - Key: Environment
          Value: !Ref EnvironmentName

  #####################################################################################################################
  # DynamoDB Table for Proxy Rotation
  #####################################################################################################################

  ProxyRotationTable:
    Type: AWS::DynamoDB::Table
    Properties:
      TableName: !Sub "${AWS::StackName}-ProxyRotation"
      BillingMode: PAY_PER_REQUEST
      AttributeDefinitions:
        - AttributeName: proxyId
          AttributeType: S
        - AttributeName: constantKey
          AttributeType: S
        - AttributeName: lastUsedTime
          AttributeType: N
      KeySchema:
        - AttributeName: proxyId
          KeyType: HASH
      GlobalSecondaryIndexes:
        - IndexName: LastUsedIndex
          KeySchema:
            - AttributeName: constantKey
              KeyType: HASH
            - AttributeName: lastUsedTime
              KeyType: RANGE
          Projection:
            ProjectionType: ALL
      Tags:
        - Key: Environment
          Value: !Ref EnvironmentName

  #####################################################################################################################
  # Workflow Lambdas (starter -> pre -> prepare -> post)
  #####################################################################################################################

  SubmitterFunction:
    Type: AWS::Serverless::Function
    Properties:
      Architectures:
        - arm64
      MemorySize: 256
      Timeout: 300
      EphemeralStorage:
        Size: 1024
      CodeUri: ../workflow/lambdas/submit/
      Handler: index.handler
      Description: "Submits data to the blockchain"
      LoggingConfig:
        LogFormat: JSON
      Policies:
        - AWSLambdaBasicExecutionRole
        - Version: "2012-10-17"
          Statement:
            - Effect: Allow
              Action:
                - s3:GetObject
              Resource: !Sub "${EnvironmentBucket.Arn}/keystores/*"
      Environment:
        Variables:
          ELEPHANT_DOMAIN: !Ref ElephantDomain
          ELEPHANT_API_KEY: !Ref ElephantApiKey
          ELEPHANT_ORACLE_KEY_ID: !Ref ElephantOracleKeyId
          ELEPHANT_FROM_ADDRESS: !Ref ElephantFromAddress
          ELEPHANT_RPC_URL: !Ref ElephantRpcUrl
          ELEPHANT_KEYSTORE_S3_KEY: !Ref ElephantKeystoreS3Key
          ELEPHANT_KEYSTORE_PASSWORD: !Ref ElephantKeystorePassword
          ENVIRONMENT_BUCKET: !Ref EnvironmentBucket
      Events:
        Submit:
          Type: SQS
          Properties:
            Queue: !GetAtt TransactionsSqsQueue.Arn
            BatchSize: 150
            MaximumBatchingWindowInSeconds: 300
            ScalingConfig:
              MaximumConcurrency: 2

  WorkflowStarterFunction:
    Type: AWS::Serverless::Function
    Properties:
      Architectures:
        - arm64
      MemorySize: 128
      Timeout: 330
      CodeUri: ../workflow/lambdas/starter
      Handler: index.handler
      Description: "SQS-triggered starter that sync-starts the Express state machine"
      LoggingConfig:
        LogFormat: JSON
      Policies:
        - AWSLambdaBasicExecutionRole
        - arn:aws:iam::aws:policy/AmazonS3FullAccess
        - Version: "2012-10-17"
          Statement:
            - Effect: Allow
              Action:
                - states:StartSyncExecution
              Resource: !Sub "arn:aws:states:${AWS::Region}:${AWS::AccountId}:stateMachine:${WorkflowStateMachineName}"
      Environment:
        Variables:
          STATE_MACHINE_ARN: !Sub "arn:aws:states:${AWS::Region}:${AWS::AccountId}:stateMachine:${WorkflowStateMachineName}"
      Events:
        SqsEvent:
          Type: SQS
          Properties:
            Queue: !GetAtt WorkflowSqsQueue.Arn
            BatchSize: 1
            MaximumBatchingWindowInSeconds: 0
            ScalingConfig:
              MaximumConcurrency: !Ref WorkflowStarterReservedConcurrency

  WorkflowPreProcessorFunction:
    Type: AWS::Serverless::Function
    Properties:
      Architectures:
        - arm64
      MemorySize: 512
      Timeout: 300
      EphemeralStorage:
        Size: 1024
      CodeUri: ../workflow/lambdas/pre
      Handler: index.handler
      Description: "Prepares seed output and input.zip for prepare step"
      LoggingConfig:
        LogFormat: JSON
      Policies:
        - AWSLambdaBasicExecutionRole
        - arn:aws:iam::aws:policy/AmazonS3FullAccess
        - S3CrudPolicy:
            BucketName: !Ref EnvironmentBucket
      Environment:
        Variables:
          OUTPUT_BASE_URI: !Sub "s3://${EnvironmentBucket}/outputs"

  WorkflowPostProcessorFunction:
    Type: AWS::Serverless::Function
    Properties:
      Architectures:
        - arm64
      MemorySize: 512
      Timeout: 120
      EphemeralStorage:
        Size: 2048
      CodeUri: ../workflow/lambdas/post
      Handler: index.handler
      Description: "Performs county transform, hash, upload, and submit"
      LoggingConfig:
        LogFormat: JSON
      Policies:
        - AWSLambdaBasicExecutionRole
        - S3CrudPolicy:
            BucketName: !Ref EnvironmentBucket
        - arn:aws:iam::aws:policy/AmazonS3FullAccess
      Environment:
        Variables:
          OUTPUT_BASE_URI: !Sub "s3://${EnvironmentBucket}/outputs"
          ELEPHANT_DOMAIN: !Ref ElephantDomain
          ELEPHANT_API_KEY: !Ref ElephantApiKey
          ELEPHANT_ORACLE_KEY_ID: !Ref ElephantOracleKeyId
          ELEPHANT_FROM_ADDRESS: !Ref ElephantFromAddress
          ELEPHANT_RPC_URL: !Ref ElephantRpcUrl
          ELEPHANT_PINATA_JWT: !Ref ElephantPinataJwt
          TRANSFORM_S3_PREFIX: !Ref TransformS3Prefix

  #####################################################################################################################
  # Express Step Functions State Machine (separate definition file)
  #####################################################################################################################

  ElephantExpressStateMachine:
    Type: AWS::Serverless::StateMachine
    Properties:
      Name: !Ref WorkflowStateMachineName
      Type: EXPRESS
      DefinitionUri: ../workflow/state-machines/elephant-express.asl.yaml
      DefinitionSubstitutions:
        WorkflowPreProcessorFunction: !GetAtt WorkflowPreProcessorFunction.Arn
        DownloaderFunction: !GetAtt DownloaderFunction.Arn
        WorkflowPostProcessorFunction: !GetAtt WorkflowPostProcessorFunction.Arn
        TransactionsSqsQueueUrl: !Ref TransactionsSqsQueue
<<<<<<< HEAD
        WorkflowDeadPrepareLetterQueueUrl: !Ref WorkflowDeadPrepareLetterQueue
=======
        StackName: !Ref AWS::StackName
>>>>>>> 11239f13
      Role: !GetAtt ElephantExpressStateMachineRole.Arn
      Logging:
        Destinations:
          - CloudWatchLogsLogGroup:
              LogGroupArn: !GetAtt ElephantExpressLogGroup.Arn
        IncludeExecutionData: true
        Level: ALL
      Tracing:
        Enabled: true

  ElephantExpressLogGroup:
    Type: AWS::Logs::LogGroup
    Properties:
      LogGroupName: !Sub "/aws/vendedlogs/states/${WorkflowStateMachineName}"
      RetentionInDays: 14

  ElephantExpressStateMachineRole:
    Type: AWS::IAM::Role
    Properties:
      AssumeRolePolicyDocument:
        Version: 2012-10-17
        Statement:
          - Effect: Allow
            Principal:
              Service: states.amazonaws.com
            Action: sts:AssumeRole
      Path: "/service-role/"
      Policies:
        - PolicyName: ElephantExpressInline
          PolicyDocument:
            Version: 2012-10-17
            Statement:
              - Effect: Allow
                Action:
                  - lambda:InvokeFunction
                Resource:
                  - !GetAtt WorkflowPreProcessorFunction.Arn
                  - !GetAtt DownloaderFunction.Arn
                  - !GetAtt WorkflowPostProcessorFunction.Arn
              - Effect: Allow
                Action:
                  - sqs:SendMessage
                Resource:
                  - !GetAtt TransactionsSqsQueue.Arn
                  - !GetAtt WorkflowDeadPrepareLetterQueue.Arn
              - Effect: Allow
                Action:
                  - ssm:GetParameter
                Resource:
                  - !Sub "arn:aws:ssm:${AWS::Region}:${AWS::AccountId}:parameter/${AWS::StackName}/repair/*"
              - Effect: Allow
                Action:
                  - s3:GetObject
                  - s3:HeadObject
                Resource:
                  - !Sub "${EnvironmentBucket.Arn}/*"
              - Effect: Allow
                Action:
                  - logs:CreateLogDelivery
                  - logs:GetLogDelivery
                  - logs:UpdateLogDelivery
                  - logs:DeleteLogDelivery
                  - logs:ListLogDeliveries
                  - logs:PutResourcePolicy
                  - logs:DescribeResourcePolicies
                  - logs:DescribeLogGroups
                Resource: "*"

  #####################################################################################################################
  # Step Function for S3 to SQS processing
  #####################################################################################################################

  StepFunctionRole:
    Type: AWS::IAM::Role
    Properties:
      AssumeRolePolicyDocument:
        Version: 2012-10-17
        Statement:
          - Effect: Allow
            Principal:
              Service: states.amazonaws.com
            Action: sts:AssumeRole
      Path: "/service-role/"
      Policies:
        - PolicyName: StepFunctionS3SqsPolicy
          PolicyDocument:
            Version: 2012-10-17
            Statement:
              - Effect: Allow
                Action:
                  - s3:ListBucket
                  - s3:GetObject
                Resource:
                  - !GetAtt EnvironmentBucket.Arn
                  - !Sub "${EnvironmentBucket.Arn}/*"
              - Effect: Allow
                Action:
                  - s3:ListBucket
                Resource: "*"
              - Effect: Allow
                Action:
                  - sqs:SendMessage
                  - sqs:GetQueueUrl
                Resource:
                  - !GetAtt MwaaSqsQueue.Arn
                  - !GetAtt WorkflowSqsQueue.Arn
                  # Allow sending to county-specific queues (elephant-workflow-queue-*)
                  - !Sub "arn:aws:sqs:${AWS::Region}:${AWS::AccountId}:elephant-workflow-queue-*"
              - Effect: Allow
                Action:
                  - states:StartExecution
                Resource:
                  - !Sub "arn:aws:states:${AWS::Region}:${AWS::AccountId}:stateMachine:${AWS::StackName}-*"
              # Required for states:startExecution.sync to create the managed EventBridge rule
              - Effect: Allow
                Action:
                  - events:PutRule
                  - events:PutTargets
                  - events:DescribeRule
                  - events:DeleteRule
                  - events:RemoveTargets
                Resource:
                  - !Sub "arn:aws:events:${AWS::Region}:${AWS::AccountId}:rule/StepFunctionsGetEventsForStepFunctionsExecutionRule"

  # Child state machine: processes a single page starting after a given key and maps to SQS
  S3PageProcessorStateMachine:
    Type: AWS::StepFunctions::StateMachine
    Properties:
      StateMachineName: !Sub "${AWS::StackName}-S3PageProcessor"
      RoleArn: !GetAtt StepFunctionRole.Arn
      DefinitionString: |
        {
          "Comment": "Process one S3 page (MaxKeys=1000) starting after StartAfter and send SQS messages",
          "StartAt": "BranchList",
          "States": {
            "BranchList": {
              "Type": "Choice",
              "Choices": [
                { "Variable": "$.continuationToken", "IsPresent": true, "Next": "ListPageWithToken" },
                { "Variable": "$.startAfter", "IsPresent": true, "Next": "ListPageWithStartAfter" }
              ],
              "Default": "ListPageNoStartAfter"
            },
             "ListPageWithToken": {
               "Type": "Task",
               "Resource": "arn:aws:states:::aws-sdk:s3:listObjectsV2",
               "Parameters": {
                 "Bucket.$": "$.bucketName",
                 "MaxKeys": 1000,
                 "ContinuationToken.$": "$.continuationToken"
               },
               "ResultPath": "$.list",
               "Next": "FilterCsvFiles",
               "Retry": [
                 { "ErrorEquals": ["States.TaskFailed", "S3.NoSuchBucket", "S3.AccessDenied"], "IntervalSeconds": 2, "MaxAttempts": 3, "BackoffRate": 2.0 }
               ],
               "Catch": [
                 { "ErrorEquals": ["States.ALL"], "ResultPath": "$.errorInfo", "Next": "ReturnEmpty" }
               ]
             },
             "ListPageNoStartAfter": {
               "Type": "Task",
               "Resource": "arn:aws:states:::aws-sdk:s3:listObjectsV2",
               "Parameters": {
                 "Bucket.$": "$.bucketName",
                 "MaxKeys": 1000
               },
               "ResultPath": "$.list",
               "Next": "FilterCsvFiles",
               "Retry": [

                 {
                   "ErrorEquals": ["States.TaskFailed", "S3.NoSuchBucket", "S3.AccessDenied"],
                   "IntervalSeconds": 2,
                   "MaxAttempts": 3,
                   "BackoffRate": 2.0
                 }
               ],
               "Catch": [
                 {
                   "ErrorEquals": ["States.ALL"],
                   "ResultPath": "$.errorInfo",
                   "Next": "ReturnEmpty"
                 }
               ]
              },
             "ListPageWithStartAfter": {
               "Type": "Task",
               "Resource": "arn:aws:states:::aws-sdk:s3:listObjectsV2",
               "Parameters": {
                 "Bucket.$": "$.bucketName",
                 "MaxKeys": 1000,
                 "StartAfter.$": "$.startAfter"
               },
               "ResultPath": "$.list",
               "Next": "FilterCsvFiles",
               "Retry": [
                 { "ErrorEquals": ["States.TaskFailed", "S3.NoSuchBucket", "S3.AccessDenied"], "IntervalSeconds": 2, "MaxAttempts": 3, "BackoffRate": 2.0 }
               ],
               "Catch": [
                 { "ErrorEquals": ["States.ALL"], "ResultPath": "$.errorInfo", "Next": "ReturnEmpty" }
               ]
             },
             "FilterCsvFiles": {
               "Type": "Pass",
               "QueryLanguage": "JSONata",
               "Output": "{% { 'bucketName': $states.input.bucketName, 'continuationToken': $states.input.continuationToken, 'startAfter': $states.input.startAfter, 'sqsQueueUrl': $states.input.sqsQueueUrl, 'list': { 'Contents': $states.input.list.Contents[ $substring(Key, $length(Key) - 4) = '.csv' ], 'IsTruncated': $states.input.list.IsTruncated, 'NextContinuationToken': $states.input.list.NextContinuationToken } } %}",
               "Next": "ProcessOrDone"
             },
             "ProcessOrDone": {
               "Type": "Choice",
               "Choices": [
                 {
                   "Variable": "$.list.Contents",
                   "IsPresent": true,
                   "Next": "MapObjects"
                 }
               ],
               "Default": "ReturnEmpty"
             },
            "MapObjects": {
              "Type": "Map",
              "MaxConcurrency": 0,
              "ItemsPath": "$.list.Contents",
              "Iterator": {
                "StartAt": "CreateMessage",
                "States": {
                  "CreateMessage": {
                    "Type": "Pass",
                    "Parameters": {
                      "s3": {
                        "bucket": { "name.$": "$$.Execution.Input.bucketName" },
                        "object": { "key.$": "$.Key" }
                      }
                    },
                    "ResultPath": "$.message",
                    "Next": "SendToSQS"
                  },
                  "SendToSQS": {
                    "Type": "Task",
                    "Resource": "arn:aws:states:::sqs:sendMessage",
                    "Parameters": {
                      "QueueUrl.$": "$$.Execution.Input.sqsQueueUrl",
                      "MessageBody.$": "States.JsonToString($.message)"
                    },
                    "ResultPath": "$.sqsResult",
                    "Next": "Success",
                    "Retry": [
                      {
                        "ErrorEquals": ["States.TaskFailed", "SQS.QueueDoesNotExist", "SQS.InvalidMessageContents"],
                        "IntervalSeconds": 1,
                        "MaxAttempts": 3,
                        "BackoffRate": 2.0
                      },
                      { "ErrorEquals": ["States.Timeout"], "IntervalSeconds": 3, "MaxAttempts": 2, "BackoffRate": 1.5 }
                    ],
                    "Catch": [
                      { "ErrorEquals": ["States.ALL"], "ResultPath": "$.errorInfo", "Next": "LogError" }
                    ]
                  },
                  "LogError": { "Type": "Pass", "Result": { "status": "error" }, "End": true },
                  "Success": { "Type": "Pass", "Result": { "status": "processed" }, "End": true }
                }
              },
              "ResultPath": "$.processed",
              "Next": "ReturnResult",
              "Catch": [
                { "ErrorEquals": ["States.TaskFailed", "States.MapRunFailed"], "ResultPath": "$.mapError", "Next": "ReturnResult" }
              ]
            },
            "ReturnEmpty": {
              "Type": "Pass",
              "Result": { "nextToken": null, "count": 0, "isTruncated": false },
              "End": true
            },
            "ReturnResult": {
              "Type": "Choice",
              "Choices": [
                {
                  "Variable": "$.list.NextContinuationToken",
                  "IsPresent": true,
                  "Next": "ReturnWithToken"
                }
              ],
              "Default": "ReturnWithoutToken"
            },
            "ReturnWithToken": {
              "Type": "Pass",
              "Parameters": {
                "nextToken.$": "$.list.NextContinuationToken",
                "count.$": "States.ArrayLength($.list.Contents)",
                "isTruncated.$": "$.list.IsTruncated"
              },
              "End": true
            },
            "ReturnWithoutToken": {
              "Type": "Pass",
              "Parameters": {
                "nextToken": null,
                "count.$": "States.ArrayLength($.list.Contents)",
                "isTruncated.$": "$.list.IsTruncated"
              },
              "End": true
            }
          }
        }

  # Parent/orchestrator state machine: loops child calls and recurses near history limit
  S3ToSqsStateMachine:
    Type: AWS::StepFunctions::StateMachine
    Properties:
      StateMachineName: !Sub "${AWS::StackName}-S3ToSqsProcessor"
      RoleArn: !GetAtt StepFunctionRole.Arn
      DefinitionSubstitutions:
        S3PageProcessorStateMachine: !Ref S3PageProcessorStateMachine
      DefinitionString: |
        {
          "Comment": "Orchestrate S3 pagination by invoking child per page; recurse at ~24.5k iterations",
          "StartAt": "InitBranch",
          "States": {
            "InitBranch": {
              "Type": "Choice",
              "Choices": [
                { "Variable": "$.continuationToken", "IsPresent": true, "Next": "InitWithToken" }
              ],
              "Default": "InitNoToken"
            },
            "InitWithToken": {
              "Type": "Pass",
              "Parameters": {
                "bucketName.$": "$.bucketName",
                "sqsQueueUrl.$": "$.sqsQueueUrl",
                "continuationToken.$": "$.continuationToken",
                "loopCount": 0
              },
              "ResultPath": "$.ctx",
              "Next": "ProcessPage"
            },
            "InitNoToken": {
              "Type": "Pass",
              "Parameters": {
                "bucketName.$": "$.bucketName",
                "sqsQueueUrl.$": "$.sqsQueueUrl",
                "continuationToken": null,
                "loopCount": 0
              },
              "ResultPath": "$.ctx",
              "Next": "ProcessPage"
            },
            "ProcessPage": {
              "Type": "Task",
              "Resource": "arn:aws:states:::states:startExecution.sync",
              "Parameters": {
                "StateMachineArn": "${S3PageProcessorStateMachine}",
                "Input": {
                  "bucketName.$": "$.ctx.bucketName",
                  "sqsQueueUrl.$": "$.ctx.sqsQueueUrl",
                  "continuationToken.$": "$.ctx.continuationToken"
                }
              },
              "ResultSelector": {
                "parsed.$": "States.StringToJson($.Output)"
              },
              "ResultPath": "$.child",
              "Next": "UpdateForNext",
              "Retry": [
                { "ErrorEquals": ["States.TaskFailed"], "IntervalSeconds": 2, "MaxAttempts": 3, "BackoffRate": 2.0 }
              ],
              "Catch": [
                { "ErrorEquals": ["States.ALL"], "ResultPath": "$.errorInfo", "Next": "Done" }
              ]
            },
            "UpdateForNext": {
              "Type": "Pass",
              "Parameters": {
                "ctx": {
                  "bucketName.$": "$.ctx.bucketName",
                  "sqsQueueUrl.$": "$.ctx.sqsQueueUrl",
                  "continuationToken.$": "$.child.parsed.nextToken",
                  "loopCount.$": "States.MathAdd($.ctx.loopCount, 1)"
                },
                "hasMore.$": "$.child.parsed.isTruncated"
              },
              "ResultPath": "$.loop",
              "Next": "ContinueOrRecurse"
            },
            "ContinueOrRecurse": {
              "Type": "Choice",
              "Choices": [
                { "Variable": "$.loop.hasMore", "BooleanEquals": true, "Next": "CheckLimit" }
              ],
              "Default": "Done"
            },
            "CheckLimit": {
              "Type": "Choice",
              "Choices": [
                { "Variable": "$.loop.ctx.loopCount", "NumericLessThan": 25, "Next": "ProcessPageFromLoop" }
              ],
              "Default": "Recurse"
            },
            "ProcessPageFromLoop": {
              "Type": "Pass",
              "InputPath": "$.loop.ctx",
              "ResultPath": "$.ctx",
              "Next": "ProcessPage"
            },
            "Recurse": {
              "Type": "Task",
              "Resource": "arn:aws:states:::states:startExecution",
              "Parameters": {
                "StateMachineArn.$": "$$.StateMachine.Id",
                "Name.$": "States.UUID()",
                "Input": {
                  "bucketName.$": "$.loop.ctx.bucketName",
                  "sqsQueueUrl.$": "$.loop.ctx.sqsQueueUrl",
                  "continuationToken.$": "$.loop.ctx.continuationToken"
                }
              },
              "ResultPath": "$.restarted",
              "Next": "Done"
            },
            "Done": { "Type": "Pass", "End": true }
          }
        }

Outputs:
  DownloaderFunctionName:
    Description: Name of the downloader Lambda function
    Value: !Ref DownloaderFunction
  DownloaderFunctionArn:
    Description: ARN of the downloader Lambda function
    Value: !GetAtt DownloaderFunction.Arn
  UpdaterFunctionName:
    Description: Name of the updater Lambda function
    Value: !Ref UpdaterFunction
  UpdaterFunctionArn:
    Description: ARN of the updater Lambda function
    Value: !GetAtt UpdaterFunction.Arn
  EnvironmentBucketName:
    Description: S3 Bucket for MWAA Environment
    Value: !Ref EnvironmentBucket
  MwaaSqsQueueUrl:
    Description: URL of the MWAA SQS Queue
    Value: !Ref MwaaSqsQueue
  MwaaSqsQueueArn:
    Description: ARN of the MWAA SQS Queue
    Value: !GetAtt MwaaSqsQueue.Arn
  MwaaDeadLetterQueueUrl:
    Description: URL of the MWAA Dead Letter Queue
    Value: !Ref MwaaDeadLetterQueue
  MwaaDeadLetterQueueArn:
    Description: ARN of the MWAA Dead Letter Queue
    Value: !GetAtt MwaaDeadLetterQueue.Arn
  DownloaderFunctionArnParameterName:
    Description: SSM Parameter name containing DownloaderFunction ARN
    Value: !Ref DownloaderFunctionArnParameter
  S3ToSqsStateMachineArn:
    Description: ARN of the S3 to SQS processing Step Function
    Value: !Ref S3ToSqsStateMachine
  S3ToSqsStateMachineName:
    Description: Name of the S3 to SQS processing Step Function
    Value: !GetAtt S3ToSqsStateMachine.Name
  WorkflowQueueUrl:
    Description: URL of the workflow SQS queue (Step Functions trigger)
    Value: !Ref WorkflowSqsQueue
  WorkflowQueueArn:
    Description: ARN of the workflow SQS queue
    Value: !GetAtt WorkflowSqsQueue.Arn
  ElephantExpressStateMachineArn:
    Description: ARN of the Elephant Express state machine
    Value: !Ref ElephantExpressStateMachine
  ElephantExpressStateMachineName:
    Description: Name of the Elephant Express state machine
    Value: !GetAtt ElephantExpressStateMachine.Name
  WorkflowPostProcessorLogGroupName:
    Description: CloudWatch Log Group name for the post processor Lambda function
    Value: !Sub "/aws/lambda/${WorkflowPostProcessorFunction}"
  WorkflowDeadLetterQueueUrl:
    Description: URL of the Workflow Dead Letter Queue
    Value: !Ref WorkflowDeadLetterQueue
  WorkflowDeadLetterQueueArn:
    Description: ARN of the Workflow Dead Letter Queue
    Value: !GetAtt WorkflowDeadLetterQueue.Arn
  TransactionsSqsQueueUrl:
    Description: URL of the Transactions SQS Queue
    Value: !Ref TransactionsSqsQueue
  TransactionsSqsQueueArn:
    Description: ARN of the Transactions SQS Queue
    Value: !GetAtt TransactionsSqsQueue.Arn
  TransactionsDeadLetterQueueUrl:
    Description: URL of the Transactions Dead Letter Queue
    Value: !Ref TransactionsDeadLetterQueue
  TransactionsDeadLetterQueueArn:
    Description: ARN of the Transactions Dead Letter Queue
    Value: !GetAtt TransactionsDeadLetterQueue.Arn
  ProxyRotationTableName:
    Description: Name of the Proxy Rotation DynamoDB table
    Value: !Ref ProxyRotationTable
  ProxyRotationTableArn:
    Description: ARN of the Proxy Rotation DynamoDB table
    Value: !GetAtt ProxyRotationTable.Arn<|MERGE_RESOLUTION|>--- conflicted
+++ resolved
@@ -530,11 +530,8 @@
         DownloaderFunction: !GetAtt DownloaderFunction.Arn
         WorkflowPostProcessorFunction: !GetAtt WorkflowPostProcessorFunction.Arn
         TransactionsSqsQueueUrl: !Ref TransactionsSqsQueue
-<<<<<<< HEAD
         WorkflowDeadPrepareLetterQueueUrl: !Ref WorkflowDeadPrepareLetterQueue
-=======
         StackName: !Ref AWS::StackName
->>>>>>> 11239f13
       Role: !GetAtt ElephantExpressStateMachineRole.Arn
       Logging:
         Destinations:
